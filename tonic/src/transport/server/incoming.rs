use super::{Connected, Server};
use crate::transport::service::ServerIo;
use futures_core::Stream;
use futures_util::stream::TryStreamExt;
use hyper::server::{
    accept::Accept,
    conn::{AddrIncoming, AddrStream},
};
use std::{
    net::SocketAddr,
    pin::Pin,
    task::{Context, Poll},
    time::Duration,
};
use tokio::io::{AsyncRead, AsyncWrite};

#[cfg(not(feature = "tls"))]
pub(crate) fn tcp_incoming<IO, IE, L>(
    incoming: impl Stream<Item = Result<IO, IE>>,
<<<<<<< HEAD
    _server: Server,
) -> impl Stream<Item = Result<ServerIo<IO>, crate::Error>>
=======
    _server: Server<L>,
) -> impl Stream<Item = Result<ServerIo, crate::Error>>
>>>>>>> 4d2667d1
where
    IO: AsyncRead + AsyncWrite + Connected + Unpin + Send + 'static,
    IE: Into<crate::Error>,
{
    async_stream::try_stream! {
        futures_util::pin_mut!(incoming);

        while let Some(stream) = incoming.try_next().await? {
            yield ServerIo::new_io(stream);
        }
    }
}

#[cfg(feature = "tls")]
pub(crate) fn tcp_incoming<IO, IE, L>(
    incoming: impl Stream<Item = Result<IO, IE>>,
<<<<<<< HEAD
    server: Server,
) -> impl Stream<Item = Result<ServerIo<IO>, crate::Error>>
=======
    server: Server<L>,
) -> impl Stream<Item = Result<ServerIo, crate::Error>>
>>>>>>> 4d2667d1
where
    IO: AsyncRead + AsyncWrite + Connected + Unpin + Send + 'static,
    IE: Into<crate::Error>,
{
    async_stream::try_stream! {
        futures_util::pin_mut!(incoming);

        #[cfg(feature = "tls")]
        let mut tasks = futures_util::stream::futures_unordered::FuturesUnordered::new();

        loop {
            match select(&mut incoming, &mut tasks).await {
                SelectOutput::Incoming(stream) => {
                    if let Some(tls) = &server.tls {
                        let tls = tls.clone();

                        let accept = tokio::spawn(async move {
                            let io = tls.accept(stream).await?;
                            Ok(ServerIo::new_tls_io(io))
                        });

                        tasks.push(accept);
                    } else {
                        yield ServerIo::new_io(stream);
                    }
                }

                SelectOutput::Io(io) => {
                    yield io;
                }

                SelectOutput::Err(e) => {
                    tracing::debug!(message = "Accept loop error.", error = %e);
                }

                SelectOutput::Done => {
                    break;
                }
            }
        }
    }
}

#[cfg(feature = "tls")]
async fn select<IO, IE>(
    incoming: &mut (impl Stream<Item = Result<IO, IE>> + Unpin),
    tasks: &mut futures_util::stream::futures_unordered::FuturesUnordered<
        tokio::task::JoinHandle<Result<ServerIo<IO>, crate::Error>>,
    >,
) -> SelectOutput<IO>
where
    IE: Into<crate::Error>,
{
    use futures_util::StreamExt;

    if tasks.is_empty() {
        return match incoming.try_next().await {
            Ok(Some(stream)) => SelectOutput::Incoming(stream),
            Ok(None) => SelectOutput::Done,
            Err(e) => SelectOutput::Err(e.into()),
        };
    }

    tokio::select! {
        stream = incoming.try_next() => {
            match stream {
                Ok(Some(stream)) => SelectOutput::Incoming(stream),
                Ok(None) => SelectOutput::Done,
                Err(e) => SelectOutput::Err(e.into()),
            }
        }

        accept = tasks.next() => {
            match accept.expect("FuturesUnordered stream should never end") {
                Ok(Ok(io)) => SelectOutput::Io(io),
                Ok(Err(e)) => SelectOutput::Err(e),
                Err(e) => SelectOutput::Err(e.into()),
            }
        }
    }
}

#[cfg(feature = "tls")]
enum SelectOutput<A> {
    Incoming(A),
    Io(ServerIo<A>),
    Err(crate::Error),
    Done,
}

pub(crate) struct TcpIncoming {
    inner: AddrIncoming,
}

impl TcpIncoming {
    pub(crate) fn new(
        addr: SocketAddr,
        nodelay: bool,
        keepalive: Option<Duration>,
    ) -> Result<Self, crate::Error> {
        let mut inner = AddrIncoming::bind(&addr)?;
        inner.set_nodelay(nodelay);
        inner.set_keepalive(keepalive);
        Ok(TcpIncoming { inner })
    }
}

impl Stream for TcpIncoming {
    type Item = Result<AddrStream, std::io::Error>;

    fn poll_next(mut self: Pin<&mut Self>, cx: &mut Context<'_>) -> Poll<Option<Self::Item>> {
        Pin::new(&mut self.inner).poll_accept(cx)
    }
}<|MERGE_RESOLUTION|>--- conflicted
+++ resolved
@@ -17,13 +17,8 @@
 #[cfg(not(feature = "tls"))]
 pub(crate) fn tcp_incoming<IO, IE, L>(
     incoming: impl Stream<Item = Result<IO, IE>>,
-<<<<<<< HEAD
-    _server: Server,
+    _server: Server<L>,
 ) -> impl Stream<Item = Result<ServerIo<IO>, crate::Error>>
-=======
-    _server: Server<L>,
-) -> impl Stream<Item = Result<ServerIo, crate::Error>>
->>>>>>> 4d2667d1
 where
     IO: AsyncRead + AsyncWrite + Connected + Unpin + Send + 'static,
     IE: Into<crate::Error>,
@@ -40,13 +35,8 @@
 #[cfg(feature = "tls")]
 pub(crate) fn tcp_incoming<IO, IE, L>(
     incoming: impl Stream<Item = Result<IO, IE>>,
-<<<<<<< HEAD
-    server: Server,
+    server: Server<L>,
 ) -> impl Stream<Item = Result<ServerIo<IO>, crate::Error>>
-=======
-    server: Server<L>,
-) -> impl Stream<Item = Result<ServerIo, crate::Error>>
->>>>>>> 4d2667d1
 where
     IO: AsyncRead + AsyncWrite + Connected + Unpin + Send + 'static,
     IE: Into<crate::Error>,
